--- conflicted
+++ resolved
@@ -60,8 +60,6 @@
 
   if (myrank == MASTER) {
     CoordinatorNode * coordinator = new CoordinatorNode(myrank, nprocs);
-<<<<<<< HEAD
-    //coordinator->run();
     struct timeval tim;  
     gettimeofday(&tim, NULL);  
     double t1=tim.tv_sec+(tim.tv_usec/1000000.0);  
@@ -84,10 +82,6 @@
     printf("%.6lf seconds elapsed running dataset %s\n", t2-t1, argv[1]);  
 
     coordinator->quit_all();
-=======
-    coordinator->run();
-    //coordinator->test_load("test");
->>>>>>> c25d72fa
   } else {
     WorkerNode * worker = new WorkerNode(myrank, nprocs);
     worker->run();
