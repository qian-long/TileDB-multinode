# vim stuff
*.swp
*.swo

# object files
source/obj
source/example/obj
source/test/obj
*.o
gtest/obj/gtest-all.o
core/obj

# documentation
doc/
<<<<<<< HEAD

# executables
source/bin
example/bin/*
multinode_launcher

myrank

# data
Data/*
Result/*
=======
core/bin/*
core/obj/*
example/obj/*
example/bin/*
gtest/obj/*
data/example*
>>>>>>> 4b62fcb7
<|MERGE_RESOLUTION|>--- conflicted
+++ resolved
@@ -12,23 +12,9 @@
 
 # documentation
 doc/
-<<<<<<< HEAD
-
-# executables
-source/bin
-example/bin/*
-multinode_launcher
-
-myrank
-
-# data
-Data/*
-Result/*
-=======
 core/bin/*
 core/obj/*
 example/obj/*
 example/bin/*
 gtest/obj/*
-data/example*
->>>>>>> 4b62fcb7
+data/example*