#include "messages.h"
#include <assert.h>
#include <cstring>
#include <functional>
#include "debug.h"

/******************************************************
 *********************** MESSAGE **********************
 ******************************************************/
std::pair<char*, uint64_t> Msg::serialize() {
  throw MessageException("Bad function call");
}

Msg* deserialize_msg(int type, char* buf, uint64_t length){
  switch(type){
    case GET_TAG:
      return GetMsg::deserialize(buf, length);
    case DEFINE_ARRAY_TAG:
      return DefineArrayMsg::deserialize(buf, length);
    case LOAD_TAG:
      return LoadMsg::deserialize(buf, length);
    case SUBARRAY_TAG:
      return SubarrayMsg::deserialize(buf, length);
    case FILTER_TAG:
      return FilterMsg::deserialize(buf, length);
    case AGGREGATE_TAG:
      return AggregateMsg::deserialize(buf, length);
    case PARALLEL_LOAD_TAG:
      return ParallelLoadMsg::deserialize(buf, length);
    case JOIN_TAG:
      return JoinMsg::deserialize(buf, length);
    case ACK_TAG:
      return AckMsg::deserialize(buf, length);
  }
  throw MessageException("trying to deserailze msg of unknown type");
}

/******************************************************
 ******************* SubArray MESSAGE *****************
 ******************************************************/

SubarrayMsg::SubarrayMsg(std::string result_name, ArraySchema schema, std::vector<double> ranges) : Msg(SUBARRAY_TAG) {
  result_array_name_ = result_name;
  ranges_ = ranges;
  array_schema_ = schema;
}

std::pair<char*, uint64_t> SubarrayMsg::serialize() {
  uint64_t buffer_size = 0, pos = 0;
  char* buffer;
  uint64_t length;

  // serialize relevant sub components
  std::pair<char*, uint64_t> as_pair = array_schema_.serialize();

  // calculating buffer_size
  buffer_size += sizeof(size_t); // result arrayname length
  buffer_size += result_array_name_.size(); // result_arrayname
  buffer_size += sizeof(uint64_t); // array schema length
  buffer_size += as_pair.second; // array schema
  buffer_size += ranges_.size(); // ranges length

  for (int i = 0; i < ranges_.size(); ++i) {
    buffer_size += sizeof(double); // add each range part
  }

  // creating buffer
  buffer = new char[buffer_size];

  // serialize filename
  length = result_array_name_.size();
  memcpy(&buffer[pos], &length, sizeof(size_t));
  pos += sizeof(size_t);
  memcpy(&buffer[pos], result_array_name_.c_str(), length);
  pos += length;

  // serialize array schema
  length = as_pair.second;
  memcpy(&buffer[pos], &length, sizeof(size_t));
  pos += sizeof(size_t);
  memcpy(&buffer[pos], as_pair.first, length);
  pos += length;

  // serialize ranges
  length = ranges_.size();
  memcpy(&buffer[pos], &length, sizeof(size_t));
  pos += sizeof(size_t);

  std::vector<double>::iterator it = ranges_.begin();
  for (; it != ranges_.end(); it++, pos += sizeof(double)) {
    double extent = *it;

    memcpy(&buffer[pos], &extent, sizeof(double));
  }

  return std::pair<char*, uint64_t>(buffer, buffer_size);
}

SubarrayMsg* SubarrayMsg::deserialize(char* buffer, uint64_t buffer_length){

  uint64_t counter = 0;
  std::stringstream ss;
  std::vector<double> ranges;

  // deserialize array name
  size_t filename_length;
  memcpy(&filename_length, &buffer[counter], sizeof(size_t));
  counter += sizeof(size_t);
  ss.write(&buffer[counter], filename_length);

  std::string array_name = ss.str(); // first arg
  counter += filename_length;

  //deserailize schema
  uint64_t arrayschema_length;
  memcpy(&arrayschema_length, &buffer[counter], sizeof(uint64_t));
  counter += sizeof(uint64_t);
  ArraySchema* schema = new ArraySchema();
  schema->deserialize(&buffer[counter], arrayschema_length); 

  counter += arrayschema_length;

  //deserialize vector
  size_t num_doubles;
  memcpy(&num_doubles, &buffer[counter], sizeof(size_t));
  counter += sizeof(size_t);

  for (size_t i = 0; i < num_doubles; i++) {
    double extent;
    memcpy(&extent, &buffer[counter], sizeof(double));
    ranges.push_back(extent);
    counter += sizeof(double);
  }

  return new SubarrayMsg(array_name, *schema, ranges);

}

/******************************************************
 ********************* LOAD MESSAGE *******************
 ******************************************************/
LoadMsg::LoadMsg() : Msg(LOAD_TAG) { }

LoadMsg::LoadMsg(const std::string filename, 
    ArraySchema& array_schema, 
    PartitionType type,
    LoadMethod method,
    uint64_t num_samples) :Msg(LOAD_TAG) {
  filename_ = filename;
  array_schema_ = array_schema;
  type_ = type;
  method_ = method;
  num_samples_ = num_samples;
}

std::pair<char*, uint64_t> LoadMsg::serialize() {

  uint64_t buffer_size = 0;
  uint64_t pos = 0;
  char* buffer;
  uint64_t length;

  // serialize relevant components
  std::pair<char*, uint64_t> as_pair = array_schema_.serialize();

  // calculate buffer size
  buffer_size += sizeof(size_t); // filename length
  buffer_size += filename_.size(); // filename
  buffer_size += sizeof(uint64_t); // array schema length
  buffer_size += as_pair.second; // array schema
  buffer_size += sizeof(PartitionType); // partition type
  buffer_size += sizeof(LoadMethod); // load method (sort or sample)
  buffer_size += sizeof(uint64_t); // num_samples

  buffer = new char[buffer_size];

  // serialize filename
  length = filename_.size();
  memcpy(&buffer[pos], &length, sizeof(size_t));
  pos += sizeof(size_t);
  memcpy(&buffer[pos], filename_.c_str(), length);
  pos += length;

  // serialize array schema
  length = as_pair.second;
  memcpy(&buffer[pos], &length, sizeof(uint64_t));
  pos += sizeof(uint64_t);
  memcpy(&buffer[pos], as_pair.first, length);
  pos += length;

  // serialize partition type
  memcpy(&buffer[pos], (char *) &type_, sizeof(PartitionType));
  pos += sizeof(PartitionType);

  // serialize load method
  memcpy(&buffer[pos], (char *) &method_, sizeof(LoadMethod));
  pos += sizeof(LoadMethod);

  // serialize num_samples
  memcpy(&buffer[pos], (char *) &num_samples_, sizeof(uint64_t));
  assert(pos + sizeof(uint64_t) == buffer_size);
  return std::pair<char*, uint64_t>(buffer, buffer_size);
}

LoadMsg* LoadMsg::deserialize(char* buffer, uint64_t buffer_length) {
  std::string filename;
  std::stringstream ss;
  uint64_t counter = 0;

  size_t filename_length;
  memcpy(&filename_length, &buffer[counter], sizeof(size_t));
  counter += sizeof(size_t);
  ss.write(&buffer[counter], filename_length);

  filename = ss.str(); // first arg
  counter += filename_length;

  uint64_t arrayschema_length;
  memcpy(&arrayschema_length, &buffer[counter], sizeof(uint64_t));
  counter += sizeof(uint64_t);

  // this is creating space for it on the heap.
  ArraySchema* schema = new ArraySchema();
  schema->deserialize(&buffer[counter], arrayschema_length); // second arg
  counter += arrayschema_length;

  // partition type
  PartitionType type;
  memcpy(&type, &buffer[counter], sizeof(PartitionType));
  counter += sizeof(PartitionType);

  // load method
  LoadMethod method;
  memcpy(&method, &buffer[counter], sizeof(LoadMethod));
  counter += sizeof(LoadMethod);

  // num samples
  uint64_t num_samples;
  memcpy(&num_samples, &buffer[counter], sizeof(uint64_t));
  counter += sizeof(uint64_t);

  // sanity check
  assert(counter == buffer_length);

  return new LoadMsg(filename, *schema, type, method, num_samples);
}


/******************************************************
 ********************* GET MESSAGE ********************
 ******************************************************/
GetMsg::GetMsg() : Msg(GET_TAG) {};

GetMsg::GetMsg(std::string array_name) : Msg(GET_TAG)  {
  array_name_ = array_name;
}

std::pair<char*, uint64_t> GetMsg::serialize() {
  uint64_t buffer_size = 0, pos = 0;
  char* buffer;

  size_t length = array_name_.size();
  buffer_size += sizeof(size_t);
  buffer_size += length;

  buffer = new char[buffer_size];

  memcpy(&buffer[pos], &length, sizeof(size_t));
  pos += sizeof(size_t);
  memcpy(&buffer[pos], array_name_.c_str(), length);

  assert(pos + length == buffer_size);
  return std::pair<char*, uint64_t>(buffer, buffer_size);
}

GetMsg* GetMsg::deserialize(char* buffer, uint64_t buffer_length) {

  //getmsg args
  std::string arrayname;
  std::stringstream ss;
  uint64_t counter = 0;

  size_t array_name_length;
  memcpy(&array_name_length, &buffer[counter], sizeof(size_t));
  counter += sizeof(size_t);
  ss.write(&buffer[counter], array_name_length);

  arrayname = ss.str(); // first arg
  return new GetMsg(arrayname);
}


/******************************************************
 *************** ARRAYSCHEMA MESSAGE ******************
 ******************************************************/
DefineArrayMsg::DefineArrayMsg() : Msg(DEFINE_ARRAY_TAG) {};

DefineArrayMsg::DefineArrayMsg(ArraySchema& schema) : Msg(DEFINE_ARRAY_TAG)  {
  array_schema_ = schema;
}

std::pair<char*, uint64_t> DefineArrayMsg::serialize() {
  return array_schema_.serialize();
}

DefineArrayMsg* DefineArrayMsg::deserialize(char* buffer, uint64_t buffer_length) {
  ArraySchema* schema = new ArraySchema();
  schema->deserialize(buffer, buffer_length);
  return new DefineArrayMsg(*schema);
}


/******************************************************
 ****************** FILTER MESSAGE ********************
 ******************************************************/
FilterMsg::FilterMsg() : Msg(FILTER_TAG) {}

FilterMsg::FilterMsg(
    std::string& array_name,
    std::string& expression, 
    std::string& result_array_name) : Msg(FILTER_TAG) {
  array_name_ = array_name;
  expr_ = expression;
  result_array_name_ = result_array_name;
}

std::pair<char*, uint64_t> FilterMsg::serialize() {

  uint64_t buffer_size = 0;
  uint64_t pos = 0;
  char* buffer;
  uint64_t length;


  // calculate buffer size
  buffer_size += sizeof(size_t); // result array name length
  buffer_size += result_array_name_.size(); // result array name
  buffer_size += sizeof(size_t); // expr str length
  buffer_size += expr_.size(); // expr str
  buffer_size += sizeof(size_t); // array name length
  buffer_size += array_name_.size(); // array name

  // creating buffer
  buffer = new char[buffer_size];

  // serialize resulting array name
  length = result_array_name_.size();
  memcpy(&buffer[pos], &length, sizeof(size_t));
  pos += sizeof(size_t);
  memcpy(&buffer[pos], result_array_name_.c_str(), length);
  pos += length;

  // serialize expr str
  length = expr_.size();
  memcpy(&buffer[pos], &length, sizeof(size_t));
  pos += sizeof(size_t);
  memcpy(&buffer[pos], expr_.c_str(), length);
  pos += length;

  // serialize array name
  length = array_name_.size();
  memcpy(&buffer[pos], &length, sizeof(size_t));
  pos += sizeof(size_t);
  memcpy(&buffer[pos], array_name_.c_str(), length);

  assert(pos + length == buffer_size);

  return std::pair<char*, uint64_t>(buffer, buffer_size);
}

FilterMsg* FilterMsg::deserialize(char* buffer, uint64_t buf_length) {
  std::stringstream ss;
  uint64_t pos = 0;

  // parse result array name
  size_t length;
  memcpy(&length, &buffer[pos], sizeof(size_t));
  pos += sizeof(size_t);
  ss.write(&buffer[pos], length);
  std::string result_array_name = ss.str(); // first arg
  pos += length;
  ss.str(std::string());

  // parse expr str
  memcpy(&length, &buffer[pos], sizeof(size_t));
  pos += sizeof(size_t);
  ss.write(&buffer[pos], length);
  std::string expr = ss.str();
  pos += length;
  ss.str(std::string());

  // parse array name
  length = (size_t) buffer[pos];
  pos += sizeof(size_t);
  ss.write(&buffer[pos], length);
  std::string array_name = ss.str();

  // finished parsing
  assert(length + pos == buf_length);

  return new FilterMsg(array_name, expr, result_array_name);
}


/*********************************************************
 ***************** PARALLEL LOAD MESSAGE *****************
 *********************************************************/
ParallelLoadMsg::ParallelLoadMsg() : Msg(PARALLEL_LOAD_TAG) {}

ParallelLoadMsg::ParallelLoadMsg(
    std::string filename,
    PartitionType type,
    ArraySchema& array_schema,
    uint64_t num_samples) : Msg(PARALLEL_LOAD_TAG) {

  filename_ = filename;
  type_ = type;
  array_schema_ = array_schema;
  num_samples_ = num_samples;
}

std::pair<char*, uint64_t> ParallelLoadMsg::serialize() {
  uint64_t buffer_size = 0, pos = 0;
  char* buffer;

  // serialize relevant components
  std::pair<char*, uint64_t> as_pair = array_schema_.serialize();

  // calculate buffer size
  buffer_size += sizeof(size_t); // filename length
  buffer_size += filename_.size(); // filename
  buffer_size += sizeof(PartitionType); // load type
  buffer_size += sizeof(uint64_t); // array schema length
  buffer_size += as_pair.second; // array schema
  buffer_size += sizeof(uint64_t); // num samples

  // creating buffer
  buffer = new char[buffer_size];

  // serialize filename
  size_t length = filename_.size();
  memcpy(&buffer[pos], &length, sizeof(size_t));
  pos += sizeof(size_t);
  memcpy(&buffer[pos], filename_.c_str(), length);
  pos += length;

  // serialize load type
  memcpy(&buffer[pos], (char *) &type_, sizeof(PartitionType));
  pos += sizeof(PartitionType);

  // serialize array schema
  uint64_t schema_length = as_pair.second;
  memcpy(&buffer[pos], &schema_length, sizeof(uint64_t));
  pos += sizeof(uint64_t);
  memcpy(&buffer[pos], as_pair.first, schema_length);
  pos += schema_length;

  // serialize num samples
  memcpy(&buffer[pos], &num_samples_, sizeof(uint64_t)); 

  assert(pos + sizeof(uint64_t) == buffer_size);
  return std::pair<char*, uint64_t>(buffer, buffer_size);
}

ParallelLoadMsg* ParallelLoadMsg::deserialize(char* buffer, uint64_t buffer_size) {
  std::string filename;
  uint64_t pos = 0;

  // filename
  size_t length;
  memcpy(&length, &buffer[pos], sizeof(size_t));
  pos += sizeof(size_t);
  filename = std::string(&buffer[pos], length);
  pos += length;

  // load type
  PartitionType type = static_cast<PartitionType>(buffer[pos]);
  pos += sizeof(PartitionType);

  // array schema
  memcpy(&length, &buffer[pos], sizeof(uint64_t));
  pos += sizeof(uint64_t);
  ArraySchema* schema = new ArraySchema();
  schema->deserialize(&buffer[pos], length);
  pos += length;

  // num samples
  uint64_t num_samples;
  memcpy(&num_samples, &buffer[pos], sizeof(uint64_t));
  assert(pos + sizeof(uint64_t) == buffer_size);
  return new ParallelLoadMsg(filename, type, *schema, num_samples);
}



/******************************************************
 ******************* AGGREGATE MESSAGE ****************
 ******************************************************/

AggregateMsg::AggregateMsg() : Msg(AGGREGATE_TAG) {};

AggregateMsg::AggregateMsg(std::string array_name, int attr_index): Msg(AGGREGATE_TAG) {
  attr_index_ = attr_index;
  array_name_ = array_name;
}

std::pair<char*, uint64_t> AggregateMsg::serialize() {

  uint64_t buffer_size = 0, pos = 0;
  char* buffer;

  // calculate buffer size
  buffer_size += sizeof(uint64_t); // array name size
  buffer_size += array_name_.size(); // array name
  buffer_size += sizeof(int); // attr index

  buffer = new char[buffer_size];

  // serialize array name
  uint64_t length = array_name_.size();
  memcpy(&buffer[pos], &length, sizeof(uint64_t));
  pos += sizeof(uint64_t);
  memcpy(&buffer[pos], array_name_.c_str(), length);
  pos += length;

  // serialize attr int
  memcpy(&buffer[pos], &attr_index_, sizeof(int));
  assert(pos += sizeof(int) == buffer_size);

  return std::pair<char*, uint64_t>(buffer, buffer_size);
}

AggregateMsg* AggregateMsg::deserialize(char* buf, uint64_t len) {
  uint64_t pos = 0;

  // deserialize array name
  uint64_t length = (uint64_t) buf[pos];
  pos += sizeof(uint64_t);

  std::string array_name = std::string(&buf[pos], length);
  pos += length;

  // deserialize attribute index
  int attr_index = (int) buf[pos];

  assert(pos + sizeof(int) == len);
  return new AggregateMsg(array_name, attr_index);
}

/******************************************************
 ********************* JOIN MESSAGE *******************
 ******************************************************/
JoinMsg::JoinMsg() : Msg(JOIN_TAG) {};

JoinMsg::JoinMsg(std::string array_name_A,
                 std::string array_name_B,
                 std::string result_array_name) : Msg(JOIN_TAG)  {
  array_name_A_ = array_name_A;
  array_name_B_ = array_name_B;
  result_array_name_ = result_array_name;
}

std::pair<char*, uint64_t> JoinMsg::serialize() {
  uint64_t buffer_size = 0, pos = 0;
  char* buffer;

  // Compute lengths
  size_t A_length = array_name_A_.size();
  size_t B_length = array_name_B_.size();
  size_t result_length = result_array_name_.size();
  buffer_size += sizeof(size_t);
  buffer_size += A_length;
  buffer_size += sizeof(size_t);
  buffer_size += B_length;
  buffer_size += sizeof(size_t);
  buffer_size += result_length;

  // creating buffer
  buffer = new char[buffer_size];

  // Serializing array_name_A_
  memcpy(&buffer[pos], &A_length, sizeof(size_t));
  pos += sizeof(size_t);
  memcpy(&buffer[pos], array_name_A_.c_str(), A_length);
  pos += A_length;

  // Serializing array_name_B_
  memcpy(&buffer[pos], &B_length, sizeof(size_t));
  pos += sizeof(size_t);
  memcpy(&buffer[pos], array_name_B_.c_str(), B_length);
  pos += B_length;

  // Serializing result_array_name_
  memcpy(&buffer[pos], &result_length, sizeof(size_t));
  pos += sizeof(size_t);
  memcpy(&buffer[pos], result_array_name_.c_str(), result_length);

  assert(pos + result_length == buffer_size);
  return std::pair<char*, uint64_t>(buffer, buffer_size);
}

JoinMsg* JoinMsg::deserialize(char* buffer, uint64_t buffer_length) {

  std::string array_name_A;
  std::string array_name_B;
  std::string result_array_name;
  uint64_t pos = 0;
  std::stringstream ss;

  // deserializing array_name_A_
  size_t length;
  memcpy(&length, &buffer[pos], sizeof(size_t));
  pos += sizeof(size_t);
  ss.write(&buffer[pos], length);
  pos += length;
  array_name_A = ss.str();
  ss.str(std::string());

  // deserializing array_name_B_
  memcpy(&length, &buffer[pos], sizeof(size_t));
  pos += sizeof(size_t);
  ss.write(&buffer[pos], length);
  pos += length;
  array_name_B = ss.str();
  ss.str(std::string());

  // deserializing result_array_name_
  memcpy(&length, &buffer[pos], sizeof(size_t));
  pos += sizeof(size_t);
  ss.write(&buffer[pos], length);
  result_array_name = ss.str();

  assert(pos + length == buffer_length);
  return new JoinMsg(array_name_A, array_name_B, result_array_name);
}

/******************************************************
 ******************** ACK MESSAGE *********************
 ******************************************************/
AckMsg::AckMsg() : Msg(ACK_TAG) {};

AckMsg::AckMsg(Result r, int tag, double time) : Msg(ACK_TAG) {
  result_ = r;
  tag_ = tag;
  time_ = time;
}

std::pair<char*, uint64_t> AckMsg::serialize() {
  uint64_t buffer_size = 0, pos = 0;
  char* buffer;

  buffer_size = sizeof(Result); // result
  buffer_size += sizeof(int); // tag
  buffer_size += sizeof(double); // time

  buffer = new char[buffer_size];

  // serialize result
  memcpy(&buffer[pos], &result_, sizeof(Result));
  pos += sizeof(Result);

  // serialize tag
  memcpy(&buffer[pos], &tag_, sizeof(int));
  pos += sizeof(int);

  // serialize time
  memcpy(&buffer[pos], &time_, sizeof(double));
  pos += sizeof(double);

  assert(pos == buffer_size);
  return std::pair<char*, uint64_t>(buffer, buffer_size);
}

AckMsg* AckMsg::deserialize(char* buffer, uint64_t buffer_length) {

  // getmsg args
  int pos = 0;

  // deserialize result
  Result result;
  memcpy(&result, &buffer[pos], sizeof(Result));
  pos += sizeof(Result);

  // deserialize tag
  int tag;
  memcpy(&tag, &buffer[pos], sizeof(int));
  pos += sizeof(int);

  // deserialize time
  double time;
  memcpy(&time, &buffer[pos], sizeof(double));
  pos += sizeof(double);

  // sanity check
  assert(pos == buffer_length);
  return new AckMsg(result, tag, time);
}

std::string AckMsg::to_string() {
  std::stringstream ss;
  switch (tag_) {
    case GET_TAG:
      ss << "GET";
      break;
    case DEFINE_ARRAY_TAG:
      ss << "DEFINE_ARRAY_TAG";
      break;
    case LOAD_TAG:
      ss << "LOAD";
      break;
    case SUBARRAY_TAG:
      ss << "SUBARRAY";
      break;
    case FILTER_TAG:
      ss << "FILTER";
      break;
    case AGGREGATE_TAG:
      ss << "AGGREGATE";
      break;
    case PARALLEL_LOAD_TAG:
      ss << "PARALLEL_LOAD";
      break;
    case JOIN_TAG:
      ss << "JOIN_TAG";
      break;
    default:
      break;
  }

  if (result_ == DONE) {
    ss << "[DONE]";
  } else {
    assert(result_ == ERROR);
    ss << "[ERROR]";
  }

  ss << " Time[" << time_ << " secs]";

  return ss.str();
}

/******************************************************
 ******************* Samples MESSAGE ******************
 ******************************************************/
SamplesMsg::SamplesMsg() : Msg(SAMPLES_TAG) {};

SamplesMsg::SamplesMsg(std::vector<uint64_t> samples) : Msg(SAMPLES_TAG)  {
  samples_ = samples;
}

std::pair<char*, uint64_t> SamplesMsg::serialize() {
  uint64_t buffer_size = 0, pos = 0;
  char* buffer;

  buffer_size = sizeof(uint64_t) * samples_.size();

  buffer = new char[buffer_size];

  for (std::vector<uint64_t>::iterator it = samples_.begin();
       it != samples_.end(); ++it, pos += sizeof(uint64_t)) {
    uint64_t sample = *it;
    memcpy(&buffer[pos], &sample, sizeof(uint64_t));
  }

  assert(pos == buffer_size);
  return std::pair<char*, uint64_t>(buffer, buffer_size);
}

SamplesMsg* SamplesMsg::deserialize(char* buffer, uint64_t buffer_length) {

  std::vector<uint64_t> samples; 
  uint64_t pos;

  assert(buffer_length % 8 == 0);
  for (pos = 0; pos < buffer_length; pos += sizeof(uint64_t)) {
    uint64_t sample;
    memcpy(&sample, &buffer[pos], sizeof(uint64_t));
    samples.push_back(sample);
  }

  assert(samples.size() * 8 == buffer_length);
  return new SamplesMsg(samples);
}

/******************************************************
 *************** Bounding Coords MESSAGE **************
 ******************************************************/
BoundingCoordsMsg::BoundingCoordsMsg() : Msg(BOUNDING_COORDS_TAG) {};

BoundingCoordsMsg::BoundingCoordsMsg(
    StorageManager::BoundingCoordinates bounding_coords) :
  Msg(BOUNDING_COORDS_TAG)  {
  bounding_coords_ = bounding_coords;
}

std::pair<char*, uint64_t> BoundingCoordsMsg::serialize() {
  uint64_t buffer_size = 0, pos = 0;
  char* buffer;

  int num_dim = 0;

  if (bounding_coords_.size() > 0) {
    num_dim = bounding_coords_[0].first.size();
  }

  buffer_size = sizeof(int); // number of dimensions
  buffer_size += 2 * num_dim * bounding_coords_.size() * sizeof(double); // size of bounding coordinates

  buffer = new char[buffer_size];

  // serialize num dim
  memcpy(&buffer[pos], &num_dim, sizeof(int));
  pos += sizeof(int);

  // serialize bounding coordinates
  for (int i = 0; i < bounding_coords_.size(); ++i) {
    // serialize first coords in pair
    for (std::vector<double>::iterator it = bounding_coords_[i].first.begin();
        it != bounding_coords_[i].first.end(); ++it) {
      double coord = *it;
      memcpy(&buffer[pos], &coord, sizeof(double));
      pos += sizeof(double);
    }

    // serialize second coords in pair
    for (std::vector<double>::iterator it = bounding_coords_[i].second.begin();
        it != bounding_coords_[i].second.end(); ++it) {
      double coord = *it;
      memcpy(&buffer[pos], &coord, sizeof(double));
      pos += sizeof(double);
    }

  }

  assert(pos == buffer_size);
  return std::pair<char*, uint64_t>(buffer, buffer_size);
}

BoundingCoordsMsg* BoundingCoordsMsg::deserialize(char* buffer, uint64_t buffer_length) {

  StorageManager::BoundingCoordinates bounding_coords;
<<<<<<< HEAD
  if (buffer_length == 0) {
    return new BoundingCoordsMsg(bounding_coords);
  }

  uint64_t pos;
=======
  uint64_t pos = 0;
>>>>>>> ba2a38b2

  // deserialize num_dim
  int num_dim;
  memcpy(&num_dim, &buffer[pos], sizeof(int));
  pos += sizeof(int);

  // deserialize all bounding coords
  for (; pos < buffer_length; pos += 2 * num_dim * sizeof(double)) {
    std::vector<double> coords1;
    std::vector<double> coords2;
    for (int i = 0; i < num_dim; ++i) {
      double coord;
      memcpy(&coord, &buffer[pos + i*sizeof(double)], sizeof(double));
      coords1.push_back(coord);
    }

    int offset = num_dim * sizeof(double);
    for (int i = 0; i < num_dim; ++i) {
      double coord;
      memcpy(&coord, &buffer[pos + i*sizeof(double) + offset], sizeof(double));
      coords2.push_back(coord);
    }

    bounding_coords.push_back(
        StorageManager::BoundingCoordinatesPair(coords1, coords2));
  }

  // TODO fix when buffer is empty...
  if (buffer_length > 0) {
    assert(pos == buffer_length);
  }
  return new BoundingCoordsMsg(bounding_coords);
}

/******************************************************
 ******************** TILE MESSAGE ********************
 ******************************************************/
TileMsg::TileMsg() : Msg(BOUNDING_COORDS_TAG) {};

TileMsg::TileMsg(std::string array_name,
    int attr_id,
    const char* payload,
    uint64_t num_cells,
    uint64_t cell_size) : Msg(TILE_TAG)  {
  array_name_ = array_name;
  attr_id_ = attr_id;
  payload_ = payload;
  num_cells_ = num_cells;
  cell_size_ = cell_size;
}

std::pair<char*, uint64_t> TileMsg::serialize() {
  uint64_t buffer_size = 0, pos = 0;
  char* buffer;

  buffer_size = sizeof(int); // array_name length
  buffer_size += array_name_.size(); // array_name
  buffer_size += sizeof(int); // attr_id
  buffer_size += sizeof(uint64_t); // num_cells
  buffer_size += sizeof(uint64_t); // cell_size
  buffer_size += payload_size(); // payload size

  buffer = new char[buffer_size];

  // serialize array name
  int length = array_name_.size();
  memcpy(&buffer[pos], &length, sizeof(int));
  pos += sizeof(int);

  memcpy(&buffer[pos], array_name_.c_str(), length);
  pos += length;

  // serialize attr id
  memcpy(&buffer[pos], &attr_id_, sizeof(int));
  pos += sizeof(int);

  // serialize num cells
  memcpy(&buffer[pos], &num_cells_, sizeof(uint64_t));
  pos += sizeof(uint64_t);

  // serialize cell size
  memcpy(&buffer[pos], &cell_size_, sizeof(uint64_t));
  pos += sizeof(uint64_t);

  // serialize payload
  memcpy(&buffer[pos], payload_, payload_size());
  pos += payload_size();

  assert(pos == buffer_size);
  return std::pair<char*, uint64_t>(buffer, buffer_size);
}

TileMsg* TileMsg::deserialize(char* buffer, uint64_t buffer_length) {
  std::stringstream ss;
  uint64_t pos = 0;

  // deserialize array name
  int length;
  memcpy(&length, &buffer[pos], sizeof(int));
  pos += sizeof(int);
  ss.write(&buffer[pos], length);
  std::string array_name = ss.str();

  pos += length;
  ss.str(std::string());

  // deserialize attr id
  int attr_id;
  memcpy(&attr_id, &buffer[pos], sizeof(int));
  pos += sizeof(int);

  // deserialize num cells
  uint64_t num_cells;
  memcpy(&num_cells, &buffer[pos], sizeof(uint64_t));
  pos += sizeof(uint64_t);

  // deserialize cell size
  uint64_t cell_size;
  memcpy(&cell_size, &buffer[pos], sizeof(uint64_t));
  pos += sizeof(uint64_t);

  // deserialize payload
  uint64_t payload_size = cell_size * num_cells;

  assert(payload_size < buffer_length);
  const char *payload = new char[payload_size];
  memcpy((char *)payload, &buffer[pos], payload_size);
  pos += payload_size;

  assert(pos == buffer_length);
  return new TileMsg(array_name, attr_id, payload, num_cells, cell_size);
}

<|MERGE_RESOLUTION|>--- conflicted
+++ resolved
@@ -839,15 +839,11 @@
 BoundingCoordsMsg* BoundingCoordsMsg::deserialize(char* buffer, uint64_t buffer_length) {
 
   StorageManager::BoundingCoordinates bounding_coords;
-<<<<<<< HEAD
   if (buffer_length == 0) {
     return new BoundingCoordsMsg(bounding_coords);
   }
 
-  uint64_t pos;
-=======
   uint64_t pos = 0;
->>>>>>> ba2a38b2
 
   // deserialize num_dim
   int num_dim;
