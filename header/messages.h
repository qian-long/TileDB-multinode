#ifndef MESSAGES_H
#define MESSAGES_H

#include <stdio.h>
#include "array_schema.h"
#include "loader.h"
#include "predicate.h"

#define QUIT_TAG 0
#define DEF_TAG 1 // default
#define GET_TAG 2 // msg == array_name to get,
#define INIT_TAG 3 // partition data, send array schema
#define ARRAY_SCHEMA_TAG 4
#define LOAD_TAG 5
#define FILTER_TAG 6

class Msg {

  public:
    int msg_tag;
    Msg(int type) {
      this->msg_tag= type;
    };

    ~Msg(){};

    virtual std::string serialize();
    //static void deserialize(Msg* msg, const char* buffer, int buffer_length);

};

class LoadMsg : public Msg {
  
  public:   
    std::string filename;
    Loader::Order order;
    ArraySchema* array_schema;

    LoadMsg();
    LoadMsg(const std::string filename, ArraySchema* array_schema, Loader::Order order);

    ~LoadMsg(){};

    std::string serialize();
    static LoadMsg* deserialize(const char* buffer, int buffer_length);

};

class GetMsg : public Msg {
  
  public:   
    std::string array_name;

    GetMsg();
    GetMsg(const std::string arrayname);

    ~GetMsg(){};

    std::string serialize();
    static GetMsg* deserialize(const char* buffer, int buffer_length);
};

class ArraySchemaMsg : public Msg {
  
  public:   
    ArraySchema* array_schema;

    ArraySchemaMsg();
    ArraySchemaMsg(ArraySchema* array_schema);

    ~ArraySchemaMsg(){};

    std::string serialize();
    static ArraySchemaMsg* deserialize(const char* buffer, int buffer_length);
};

<<<<<<< HEAD
Msg* deserialize_msg(int MsgType, const char* buffer, int buffer_length);


=======
template<class T>
class FilterMsg : public Msg {

  public:
    // MEMBERS
    ArraySchema array_schema_;
    std::string result_array_name_;
    Predicate<T> predicate_; 
    ArraySchema::DataType attr_type_;

    // CONSTRUCTORS
    FilterMsg();

    FilterMsg(const ArraySchema::DataType& attr_type, ArraySchema& schema, Predicate<T>& predicate, const std::string& result_array_name);

    // DESTRUCTOR
    ~FilterMsg();

    // SERIALIZE
    std::string serialize();

    // DESERIALIZE
    static void deserialize(FilterMsg<T>* msg, const char* buffer, int buf_length);

    // HELPER METHODS 
    static ArraySchema::DataType parse_attr_type(const char* buffer, int buf_length);

  private:

};
>>>>>>> 36710f39
#endif 
<|MERGE_RESOLUTION|>--- conflicted
+++ resolved
@@ -74,11 +74,9 @@
     static ArraySchemaMsg* deserialize(const char* buffer, int buffer_length);
 };
 
-<<<<<<< HEAD
 Msg* deserialize_msg(int MsgType, const char* buffer, int buffer_length);
 
 
-=======
 template<class T>
 class FilterMsg : public Msg {
 
@@ -101,7 +99,7 @@
     std::string serialize();
 
     // DESERIALIZE
-    static void deserialize(FilterMsg<T>* msg, const char* buffer, int buf_length);
+    static FilterMsg<T>* deserialize(const char* buffer, int buf_length);
 
     // HELPER METHODS 
     static ArraySchema::DataType parse_attr_type(const char* buffer, int buf_length);
@@ -109,5 +107,4 @@
   private:
 
 };
->>>>>>> 36710f39
 #endif 
