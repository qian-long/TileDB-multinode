##########
# Macros #
##########

# --- Compiler --- #
<<<<<<< HEAD
#CXX = g++
CXX = mpic++ -std=c++11
=======
CXX = g++
#CXX = mpic++ -std=c++11
>>>>>>> 52399cff
DFLAGS = -DDEBUG

# --- Directories --- #
CORE_INCLUDE_DIR = core/include
CORE_SRC_DIR = core/src
CORE_OBJ_DIR = core/obj
CORE_BIN_DIR = core/bin
EXAMPLE_SRC_DIR = example/src
EXAMPLE_OBJ_DIR = example/obj
EXAMPLE_BIN_DIR = example/bin
GTEST_DIR = gtest
GTEST_INCLUDE_DIR = gtest/include
GTEST_SRC_DIR = gtest/src
GTEST_OBJ_DIR = gtest/obj
GTEST_BIN_DIR = gtest/bin
TEST_SRC_DIR = test/src
TEST_OBJ_DIR = test/obj
TEST_BIN_DIR = test/bin
DOC_DIR = doc
MULTINODE_SRC_DIR = src
MULTINODE_OBJ_DIR = obj
<<<<<<< HEAD
UNIT_TEST_DIR = tests
=======
MULTINODE_EXEC = multinode_launcher

>>>>>>> 52399cff

# --- Paths --- #
CORE_INCLUDE_PATHS = -I$(CORE_INCLUDE_DIR)
MULTINODE_INCLUDE_PATHS = -I$(MULTINODE_SRC_DIR)

# --- Files --- #
CORE_INCLUDE := $(wildcard $(CORE_INCLUDE_DIR)/*.h)
CORE_SRC := $(wildcard $(CORE_SRC_DIR)/*.cc)
CORE_OBJ := $(patsubst $(CORE_SRC_DIR)/%.cc, $(CORE_OBJ_DIR)/%.o, $(CORE_SRC))
EXAMPLE_SRC := $(wildcard $(EXAMPLE_SRC_DIR)/*.cc)
EXAMPLE_OBJ := $(patsubst $(EXAMPLE_SRC_DIR)/%.cc, $(EXAMPLE_OBJ_DIR)/%.o, $(EXAMPLE_SRC))
EXAMPLE_BIN := $(patsubst $(EXAMPLE_SRC_DIR)/%.cc, $(EXAMPLE_BIN_DIR)/%, $(EXAMPLE_SRC))
GTEST_INCLUDE := $(wildcard $(GTEST_INCLUDE_DIR)/*.h)
GTEST_OBJ := $(patsubst $(GTEST_SRC_DIR)/%.cc, $(GTEST_OBJ_DIR)/%.o, $(GTEST_SRC))
TEST_SRC := $(wildcard $(TEST_SRC_DIR)/*.cc)
TEST_OBJ := $(patsubst $(TEST_SRC_DIR)/%.cc, $(TEST_OBJ_DIR)/%.o, $(TEST_SRC))
MULTINODE_INCLUDE := $(wildcard $(MULTINODE_SRC_DIR)/*.h)
MULTINODE_SRC := $(wildcard $(MULTINODE_SRC_DIR)/*.cc)
MULTINODE_OBJ := $(patsubst $(MULTINODE_SRC_DIR)/%.cc, $(MULTINODE_OBJ_DIR)/%.o, $(MULTINODE_SRC))
<<<<<<< HEAD
UNIT_TEST_SRC := $(wildcard $(UNIT_TEST_DIR)/*.cc)
UNIT_TEST_OBJ := $(UNIT_TEST_SRC:.cc=.o)

# --- Executables --- #
MULTINODE_EXEC = multinode_launcher
GTESTER = gtester

=======
>>>>>>> 52399cff

###################
# General Targets #
###################

.PHONY: core example gtest test doc doc_doxygen clean_core clean_example clean_gtest clean_test clean_multinode clean

all: core example gtest test doc

core: $(CORE_OBJ)

example: $(EXAMPLE_BIN)

gtest: $(GTEST_OBJ_DIR)/gtest-all.o

test: $(GTESTER)
	./$(GTESTER)

doc: doxyfile.inc

clean: clean_core clean_example clean_gtest clean_test clean_multinode
<<<<<<< HEAD
	rm -f *.o
=======
>>>>>>> 52399cff

###############
# Core TileDB #
###############

# --- Compilation and dependency genration --- #

-include $(CORE_OBJ:.o=.d)

$(CORE_OBJ_DIR)/%.o: $(CORE_SRC_DIR)/%.cc
	mkdir -p $(CORE_OBJ_DIR)
	$(CXX) $(CORE_INCLUDE_PATHS) -c $< -o $@
	@$(CXX) -MM $(CORE_INCLUDE_PATHS) $< > $(@:.o=.d)
	@mv -f $(@:.o=.d) $(@:.o=.d.tmp)
	@sed 's|.*:|$@:|' < $(@:.o=.d.tmp) > $(@:.o=.d)
	@rm -f $(@:.o=.d.tmp)

clean_core:
	rm -f $(CORE_OBJ_DIR)/* $(CORE_BIN_DIR)/* 

############
# Examples #
############

# --- Compilation and dependency genration --- #

-include $(EXAMPLE_OBJ:.o=.d)

$(EXAMPLE_OBJ_DIR)/%.o: $(EXAMPLE_SRC_DIR)/%.cc
	mkdir -p $(EXAMPLE_OBJ_DIR)
	$(CXX) $(CORE_INCLUDE_PATHS) -c $< -o $@
	@$(CXX) -MM $(CORE_INCLUDE_PATHS) $< > $(@:.o=.d)
	@mv -f $(@:.o=.d) $(@:.o=.d.tmp)
	@sed 's|.*:|$@:|' < $(@:.o=.d.tmp) > $(@:.o=.d)
	@rm -f $(@:.o=.d.tmp)

clean_example:
	rm -f $(EXAMPLE_OBJ_DIR)/* $(EXAMPLE_BIN_DIR)/* 

# --- Linking --- #

$(EXAMPLE_BIN_DIR)/example_array_schema: $(EXAMPLE_OBJ_DIR)/example_array_schema.o \
 $(CORE_OBJ_DIR)/array_schema.o $(CORE_OBJ_DIR)/hilbert_curve.o \
 $(CORE_OBJ_DIR)/tile.o $(CORE_OBJ_DIR)/csv_file.o
	@test -d $(EXAMPLE_BIN_DIR) || mkdir -p $(EXAMPLE_BIN_DIR)
	$(CXX) $(INCLUDE_PATHS) -o $@ $^

$(EXAMPLE_BIN_DIR)/example_csv_file: $(EXAMPLE_OBJ_DIR)/example_csv_file.o \
 $(CORE_OBJ_DIR)/csv_file.o $(CORE_OBJ_DIR)/tile.o
	mkdir -p $(EXAMPLE_BIN_DIR)
	$(CXX) $(INCLUDE_PATHS) -o $@ $^

$(EXAMPLE_BIN_DIR)/example_loader: $(EXAMPLE_OBJ_DIR)/example_loader.o \
 $(CORE_OBJ_DIR)/loader.o $(CORE_OBJ_DIR)/tile.o $(CORE_OBJ_DIR)/array_schema.o \
 $(CORE_OBJ_DIR)/csv_file.o $(CORE_OBJ_DIR)/storage_manager.o $(CORE_OBJ_DIR)/hilbert_curve.o
	mkdir -p $(EXAMPLE_BIN_DIR)
	$(CXX) $(INCLUDE_PATHS) -o $@ $^

$(EXAMPLE_BIN_DIR)/example_query_processor: $(EXAMPLE_OBJ_DIR)/example_query_processor.o \
 $(CORE_OBJ_DIR)/query_processor.o $(CORE_OBJ_DIR)/tile.o $(CORE_OBJ_DIR)/array_schema.o \
 $(CORE_OBJ_DIR)/csv_file.o $(CORE_OBJ_DIR)/loader.o $(CORE_OBJ_DIR)/storage_manager.o   \
 $(CORE_OBJ_DIR)/hilbert_curve.o $(CORE_OBJ_DIR)/expression_tree.o
	@test -d $(EXAMPLE_BIN_DIR) || mkdir -p $(EXAMPLE_BIN_DIR)
	$(CXX) -fopenmp $(INCLUDE_PATHS) -o $@ $^

$(EXAMPLE_BIN_DIR)/example_storage_manager: $(EXAMPLE_OBJ_DIR)/example_storage_manager.o \
 $(CORE_OBJ_DIR)/storage_manager.o $(CORE_OBJ_DIR)/tile.o $(CORE_OBJ_DIR)/array_schema.o \
 $(CORE_OBJ_DIR)/csv_file.o $(CORE_OBJ_DIR)/hilbert_curve.o
	mkdir -p $(EXAMPLE_BIN_DIR)
	$(CXX) $(INCLUDE_PATHS) -o $@ $^

$(EXAMPLE_BIN_DIR)/example_tile: $(EXAMPLE_OBJ_DIR)/example_tile.o \
 $(CORE_OBJ_DIR)/tile.o $(CORE_OBJ_DIR)/csv_file.o
	mkdir -p $(EXAMPLE_BIN_DIR)
	$(CXX) $(INCLUDE_PATHS) -o $@ $^

$(EXAMPLE_BIN_DIR)/example_expression_tree: $(EXAMPLE_OBJ_DIR)/example_expression_tree.o \
 $(CORE_OBJ_DIR)/expression_tree.o
	@test -d $(EXAMPLE_BIN_DIR) || mkdir -p $(EXAMPLE_BIN_DIR)
	$(CXX) $(INCLUDE_PATHS) -o $@ $^


###############
# Google test #
###############

$(GTEST_OBJ_DIR)/gtest-all.o: CXX = g++
$(GTEST_OBJ_DIR)/gtest-all.o: CXXFLAGS += -I$(GTEST_INCLUDE_DIR) -I$(GTEST_DIR) -DGTEST_HAS_TR1_TUPLE=0
$(GTEST_OBJ_DIR)/gtest-all.o: gtest/src/gtest-all.cc $(wildcard gtest/include/gtest/*.h)
	mkdir -p $(GTEST_OBJ_DIR)
	$(CXX) -isystem $(GTEST_INCLUDE_DIR) -I$(GTEST_DIR) -pthread -c $< -o $@

libgtest.a: $(GTEST_OBJ_DIR)/gtest-all.o
	ar r $@ $<

clean_gtest:
	rm -f $(GTEST_OBJ_DIR)/* $(GTEST_BIN_DIR)/*

#########
# Tests #
#########

# Building GTester
$(GTESTER): CXXFLAGS += -I$(GTEST_INCLUDE_DIR) $(CORE_INCLUDE_PATHS) $(MULTINODE_INCLUDE_PATHS)
$(GTESTER): $(CORE_INCLUDE) $(CORE_OBJ) $(UNIT_TEST_OBJ) $(MULTINODE_OBJ) libgtest.a
$(GTESTER):
	$(CXX) $(CXXFLAGS) -o $@ $(UNIT_TEST_OBJ) $(CORE_OBJ) $(MULTINODE_OBJ) libgtest.a -lpthread

clean_test:
	rm -f $(GTESTER) libgtest.a $(UNIT_TEST_DIR)/*.o
#########################
# Documentation doxygen #
#########################

doxyfile.inc: $(CORE_INCLUDE)
	@echo INPUT         =  $(DOC_DIR)/mainpage.dox $(CORE_INCLUDE) > doxyfile.inc
	@echo FILE_PATTERNS =  *.h >> doxyfile.inc
	doxygen Doxyfile.mk

####################
# Multinode TileDB #
####################
# prints out debug messages
multi-debug: CXX = mpic++ -std=c++11
multi-debug: CXX += -DDEBUG -g
multi-debug: multi

# compiling multinode src
$(MULTINODE_OBJ_DIR)/%.o: $(MULTINODE_SRC_DIR)/%.cc
<<<<<<< HEAD
=======
	echo 'hi' $@
>>>>>>> 52399cff
	mkdir -p $(MULTINODE_OBJ_DIR)
	$(CXX) $(CORE_INCLUDE_PATHS) $(MULTINODE_INCLUDE_PATHS) -c $< -o $@

# $< gets name of first matching dependency, $@ gets target name
# $^ The names of all the prerequisites
main.o: main.cc
	$(CXX) $(CORE_INCLUDE_PATHS) $(MULTINODE_INCLUDE_PATHS) -c $< -o $@

# linking
$(MULTINODE_EXEC): main.o $(MULTINODE_OBJ) $(CORE_OBJ)
	$(CXX) $(CORE_INCLUDE_PATHS) $(MULTINODE_INCLUDE_PATHS) -o $@ $^

multi: $(MULTINODE_EXEC)
	./setup_env.sh

multi-run: $(MULTINODE_EXEC)
	./setup_env.sh
	mpiexec -f machinefile_prod ./$(MULTINODE_EXEC)

multi-run-local: $(MULTINODE_EXEC)
	./setup_env.sh
	mpiexec -f machinefile_local ./$(MULTINODE_EXEC)

clean_multinode:
	rm -f $(MULTINODE_EXEC) $(MULTINODE_OBJ_DIR)/* main.o


# LIB_PATHS = /usr/local/lib/libspatialindex.so
# LIBS = -lpqxx -lpthread<|MERGE_RESOLUTION|>--- conflicted
+++ resolved
@@ -3,13 +3,8 @@
 ##########
 
 # --- Compiler --- #
-<<<<<<< HEAD
 #CXX = g++
 CXX = mpic++ -std=c++11
-=======
-CXX = g++
-#CXX = mpic++ -std=c++11
->>>>>>> 52399cff
 DFLAGS = -DDEBUG
 
 # --- Directories --- #
@@ -31,12 +26,7 @@
 DOC_DIR = doc
 MULTINODE_SRC_DIR = src
 MULTINODE_OBJ_DIR = obj
-<<<<<<< HEAD
 UNIT_TEST_DIR = tests
-=======
-MULTINODE_EXEC = multinode_launcher
-
->>>>>>> 52399cff
 
 # --- Paths --- #
 CORE_INCLUDE_PATHS = -I$(CORE_INCLUDE_DIR)
@@ -56,7 +46,6 @@
 MULTINODE_INCLUDE := $(wildcard $(MULTINODE_SRC_DIR)/*.h)
 MULTINODE_SRC := $(wildcard $(MULTINODE_SRC_DIR)/*.cc)
 MULTINODE_OBJ := $(patsubst $(MULTINODE_SRC_DIR)/%.cc, $(MULTINODE_OBJ_DIR)/%.o, $(MULTINODE_SRC))
-<<<<<<< HEAD
 UNIT_TEST_SRC := $(wildcard $(UNIT_TEST_DIR)/*.cc)
 UNIT_TEST_OBJ := $(UNIT_TEST_SRC:.cc=.o)
 
@@ -64,8 +53,6 @@
 MULTINODE_EXEC = multinode_launcher
 GTESTER = gtester
 
-=======
->>>>>>> 52399cff
 
 ###################
 # General Targets #
@@ -87,10 +74,7 @@
 doc: doxyfile.inc
 
 clean: clean_core clean_example clean_gtest clean_test clean_multinode
-<<<<<<< HEAD
 	rm -f *.o
-=======
->>>>>>> 52399cff
 
 ###############
 # Core TileDB #
@@ -220,10 +204,6 @@
 
 # compiling multinode src
 $(MULTINODE_OBJ_DIR)/%.o: $(MULTINODE_SRC_DIR)/%.cc
-<<<<<<< HEAD
-=======
-	echo 'hi' $@
->>>>>>> 52399cff
 	mkdir -p $(MULTINODE_OBJ_DIR)
 	$(CXX) $(CORE_INCLUDE_PATHS) $(MULTINODE_INCLUDE_PATHS) -c $< -o $@
 
@@ -234,7 +214,7 @@
 
 # linking
 $(MULTINODE_EXEC): main.o $(MULTINODE_OBJ) $(CORE_OBJ)
-	$(CXX) $(CORE_INCLUDE_PATHS) $(MULTINODE_INCLUDE_PATHS) -o $@ $^
+	$(CXX) -fopenmp $(CORE_INCLUDE_PATHS) $(MULTINODE_INCLUDE_PATHS) -o $@ $^
 
 multi: $(MULTINODE_EXEC)
 	./setup_env.sh
