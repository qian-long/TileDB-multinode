#include <mpi.h>
#include <string>
#include <sstream>
<<<<<<< HEAD
#include <cstring>
=======
>>>>>>> 2a361be8
#include "assert.h"
#include "coordinator_node.h"
#include "csv_file.h"

CoordinatorNode::CoordinatorNode(int rank, int nprocs) {
  myrank_ = rank;
  nprocs_ = nprocs; 
  nworkers_ = nprocs - 1;

  // TODO put in config file
  my_workspace_ = "./workspaces/workspace-0";
  logger_ = new Logger(my_workspace_ + "/logfile");

}

// TODO
CoordinatorNode::~CoordinatorNode() {
  delete logger_;
}

Logger* CoordinatorNode::logger() {
  return logger_;
}

void CoordinatorNode::run() {
  logger_->log("I am the master node");
  send_all("hello", DEF_TAG);

  // Set array name
  std::string array_name = "smallish";
  // Set attribute names
  std::vector<std::string> attribute_names;
  attribute_names.push_back("attr1");
  attribute_names.push_back("attr2");

  // Set attribute types
  std::vector<ArraySchema::DataType> attribute_types;
  attribute_types.push_back(ArraySchema::INT);
  attribute_types.push_back(ArraySchema::INT);

  // Set dimension names
  std::vector<std::string> dim_names;
  dim_names.push_back("i");
  dim_names.push_back("j");

  // Set dimension type
  ArraySchema::DataType dim_type = ArraySchema::INT;

  // Set dimension domains
  std::vector<std::pair<double,double> > dim_domains;
  dim_domains.push_back(std::pair<double,double>(0, 999));
  dim_domains.push_back(std::pair<double,double>(0, 999));
  // Create an array with irregular tiles
  ArraySchema array_schema = ArraySchema(array_name,
    attribute_names,
    attribute_types,
    dim_domains,
    dim_names,
    dim_type);

  DEBUG_MSG("sending load instruction to all workers");

  Loader::Order order = Loader::COLUMN_MAJOR;
  LoadMsg lmsg = LoadMsg(array_name, &array_schema, order);
  send_and_receive(lmsg);

  DEBUG_MSG("sending filter instruction to all workers");
  int attr_index = 1;
  Op op = GT;
  int operand = 4;
  Predicate<int> pred(attr_index, op, operand);
  DEBUG_MSG(pred.to_string());
  FilterMsg<int> fmsg = FilterMsg<int>(array_schema.attribute_type(attr_index), array_schema, pred, "smallish_filter");

  send_and_receive(fmsg);

  DEBUG_MSG("sending get test_filter instruction to all workers");
  GetMsg gmsg = GetMsg("smallish_filter");
  send_and_receive(gmsg);

  /*
  DEBUG_MSG("sending subarray");
  std::vector<double> vec;
  vec.push_back(9); vec.push_back(11);
  vec.push_back(10); vec.push_back(13);

  SubArrayMsg sbmsg("subarray", &array_schema, vec);
  send_and_receive(sbmsg);
  DEBUG_MSG("done sending subarray messages");

  DEBUG_MSG("sending get subarray instruction to all workers");
  GetMsg gmsg1 = GetMsg("subarray");
  send_and_receive(gmsg1);
  */

  DEBUG_MSG("sending aggregate instruction to all workers");
  AggregateMsg amsg = AggregateMsg(array_name, 1);
  send_and_receive(amsg);


  quit_all();
}

void CoordinatorNode::send_all(Msg& msg) {
  this->send_all(msg.serialize(), msg.msg_tag);
}

void CoordinatorNode::send_all(std::string content, int tag) {
  assert( content.length() < MAX_DATA);
  // TODO make asynchronous
  for (int i = 1; i < nprocs_; i++) {
    MPI_Send(content.c_str(), content.length(), MPI::CHAR, i, tag, MPI_COMM_WORLD);
  }
}

void CoordinatorNode::send_and_receive(Msg& msg) {
  send_all(msg);
  switch(msg.msg_tag) {
    case GET_TAG:
      handle_get();
      break;
    case LOAD_TAG:
    case FILTER_TAG:
    case SUBARRAY_TAG:
      handle_ack();
      break;
    case AGGREGATE_TAG:
      // TODO
<<<<<<< HEAD
      handle_aggregate();
=======
>>>>>>> 2a361be8
      break;
    default:
      // don't do anything
      break;
  }

}

/*
void CoordinatorNode::send_array_schema(ArraySchema & array_schema) {
  //TODO fix
  send_all(array_schema.serialize(), ARRAY_SCHEMA_TAG);
}
*/

void CoordinatorNode::handle_load() {
  // TODO print ok message to user
}

void CoordinatorNode::handle_ack() {

  for (int i = 0; i < nworkers_; i++) {
    MPI_Status status;
    int nodeid = i + 1;
    char *buf = new char[MAX_DATA];
    int length;

    MPI_Recv(buf, MAX_DATA, MPI_CHAR, nodeid, MPI_ANY_TAG, MPI_COMM_WORLD, &status);
    assert((status.MPI_TAG == DONE_TAG) || (status.MPI_TAG == ERROR_TAG));
    MPI_Get_count(&status, MPI_CHAR, &length);

    logger_->log("Received ack " + std::string(buf, length) + " from worker: " + std::to_string(nodeid));

  }

}

// TODO make asynchronous
void CoordinatorNode::handle_get() {
  std::stringstream ss;
  for (int i = 0; i < nprocs_ - 1; i++) {
    MPI_Status status;
    int nodeid = i + 1;
    char *buf = new char[MAX_DATA];
    int length;
    bool keep_receiving = true;

    int count = 0;
    do {
      MPI_Recv(buf, MAX_DATA, MPI_CHAR, nodeid, GET_TAG, MPI_COMM_WORLD, &status);
      MPI_Get_count(&status, MPI_CHAR, &length);

      // check last byte
      keep_receiving = (bool) buf[length-1];

      // print all but last byte
      std::cout << std::string(buf, length - 1);
    } while (keep_receiving);

  }
}

// TODO other types
void CoordinatorNode::handle_aggregate() {

  int aggregate_max = -10000000;
  int worker_max;
  for (int i = 0; i < nworkers_; i++) {
    MPI_Status status;
    int nodeid = i + 1;
    char *buf = new char[MAX_DATA];
    int length;

    MPI_Recv(buf, MAX_DATA, MPI_CHAR, nodeid, AGGREGATE_TAG, MPI_COMM_WORLD, &status);
    MPI_Get_count(&status, MPI_CHAR, &length);

    logger_->log("aggregate msg length: " + std::to_string(length));
    memcpy(&worker_max, buf, sizeof(int));
    
    logger_->log("Received max from Worker " + std::to_string(nodeid) + ": " + std::to_string(worker_max));
    if (worker_max > aggregate_max) {
      aggregate_max = worker_max;
    }

  }

  std::stringstream ss;
  ss << "Max: " << aggregate_max;
  logger_->log(ss.str());
  std::cout << ss.str() << "\n";
}

void CoordinatorNode::quit_all() {
  send_all("quit", QUIT_TAG);
}

/******************************************************
 *************** TESTING FUNCTIONS ********************
 ******************************************************/

void CoordinatorNode::test_load(std::string array_name) {
  logger_->log("Start Load");
  logger_->log("loading array " + array_name);
  ArraySchema * array_schema = get_test_arrayschema(array_name);
  Loader::Order order = Loader::ROW_MAJOR;
  LoadMsg lmsg = LoadMsg(array_name, array_schema, order);

  send_and_receive(lmsg);

  logger_->log("Test Load Done");

  // don't leak memory
  //delete array_schema;
}

void CoordinatorNode::test_filter(std::string array_name) {
  logger_->log("Start Filter");
  ArraySchema* array_schema = get_test_arrayschema(array_name);

  // .5 selectivity
  int attr_index = 1;
  Op op = GE;
  int operand = 500000;
  Predicate<int> pred(attr_index, op, operand);
  logger_->log(pred.to_string());
  FilterMsg<int> fmsg = FilterMsg<int>(array_schema->attribute_type(attr_index), *array_schema, pred, array_name+"_filtered");

  send_and_receive(fmsg);
  logger_->log("Test Filter Done");

  // don't leak memory
  //delete array_schema;
}

void CoordinatorNode::test_subarray(std::string array_name) {
  logger_->log("Start SubArray");
  ArraySchema* array_schema = get_test_arrayschema(array_name);
  std::vector<double> vec;

  // .5 selectivity
  vec.push_back(0); vec.push_back(1000000);
  vec.push_back(0); vec.push_back(500000);

  SubArrayMsg sbmsg(array_name+"_subarray", array_schema, vec);
  send_and_receive(sbmsg);
  logger_->log("Test Subarray Done");

  // don't leak memory
  //delete array_schema;
}

ArraySchema* CoordinatorNode::get_test_arrayschema(std::string array_name) {

  // Set attribute names
  std::vector<std::string> attribute_names;
  attribute_names.push_back("attr1");
  attribute_names.push_back("attr2");

  // Set attribute types
  std::vector<ArraySchema::DataType> attribute_types;
  attribute_types.push_back(ArraySchema::INT);
  attribute_types.push_back(ArraySchema::INT);

  // Set dimension names
  std::vector<std::string> dim_names;
  dim_names.push_back("i");
  dim_names.push_back("j");

  // Set dimension type
  ArraySchema::DataType dim_type = ArraySchema::DOUBLE;

  // Set dimension domains
  std::vector<std::pair<double,double> > dim_domains;
  dim_domains.push_back(std::pair<double,double>(0, 1000000));
  dim_domains.push_back(std::pair<double,double>(0, 1000000));

  // Create an array with irregular tiles
  ArraySchema * array_schema = new ArraySchema(array_name,
    attribute_names,
    attribute_types,
    dim_domains,
    dim_names,
    dim_type);

  return array_schema;
}<|MERGE_RESOLUTION|>--- conflicted
+++ resolved
@@ -1,10 +1,7 @@
 #include <mpi.h>
 #include <string>
 #include <sstream>
-<<<<<<< HEAD
 #include <cstring>
-=======
->>>>>>> 2a361be8
 #include "assert.h"
 #include "coordinator_node.h"
 #include "csv_file.h"
@@ -132,11 +129,7 @@
       handle_ack();
       break;
     case AGGREGATE_TAG:
-      // TODO
-<<<<<<< HEAD
       handle_aggregate();
-=======
->>>>>>> 2a361be8
       break;
     default:
       // don't do anything
