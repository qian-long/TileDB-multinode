--- conflicted
+++ resolved
@@ -66,7 +66,6 @@
           gettimeofday(&tim, NULL);  
           tstart = tim.tv_sec+(tim.tv_usec/1000000.0);  
 
-<<<<<<< HEAD
           msg = deserialize_msg(status.MPI_TAG, buf, length);
           result = handle_msg(msg->msg_tag, msg);
 
@@ -81,15 +80,9 @@
           msg = deserialize_msg(status.MPI_TAG, buf, length);
           result = handle_msg(msg->msg_tag, msg);
 
-=======
-          msg = deserialize_msg(status.MPI_TAG, buf, length);
-          result = handle_msg(msg->msg_tag, msg);
-
           gettimeofday(&tim, NULL);  
           tend = tim.tv_sec+(tim.tv_usec/1000000.0);  
 
-          respond_ack(result, status.MPI_TAG, tend - tstart);
->>>>>>> 2a361be8
           break;
         case FILTER_TAG: 
           {
@@ -280,11 +273,7 @@
   auto search = (*global_schema_map_).find(global_schema_name);
   if (search == (*global_schema_map_).end()) {
     logger_->log("did not find schema!");
-<<<<<<< HEAD
     return -1;
-=======
-    return 0; // TODO need to fix b/c coordinator would hang
->>>>>>> 2a361be8
   }
 
   ArraySchema * new_schema = ((*global_schema_map_)[global_schema_name])->deep_copy(msg->result_array_name);
