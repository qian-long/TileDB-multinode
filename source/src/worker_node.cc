--- conflicted
+++ resolved
@@ -57,12 +57,6 @@
           result = handle_msg(msg->msg_tag, msg);
           assert(result);
           break;
-<<<<<<< HEAD
-=======
-        case LOAD_TAG: // TODO
-          LoadMsg::deserialize(&lmsg, buf, length);
-          result = handle(&lmsg);
-          break;
         case FILTER_TAG: 
           {
             // this is really awkward with templating because the type of the
@@ -72,36 +66,33 @@
             switch(attr_type) {
               case ArraySchema::DataType::INT:
                 {
-                  FilterMsg<int> fmsg;
-                  FilterMsg<int>::deserialize(&fmsg, buf, length);
-                  result = handle_filter(&fmsg, attr_type);
+                  FilterMsg<int> *fmsg = FilterMsg<int>::deserialize(buf, length);
+                  result = handle_filter(fmsg, attr_type);
                   break; 
                 }
               case ArraySchema::DataType::FLOAT:
                 {
-                  FilterMsg<float> fmsg;
-                  FilterMsg<float>::deserialize(&fmsg, buf, length);
-                  result = handle_filter(&fmsg, attr_type);
+                  FilterMsg<float> *fmsg = FilterMsg<float>::deserialize(buf, length);
+                  result = handle_filter(fmsg, attr_type);
                   break; 
                 }
                break; 
               case ArraySchema::DataType::DOUBLE:
                 {
-                  FilterMsg<double> fmsg;
-                  FilterMsg<double>::deserialize(&fmsg, buf, length);
-                  result = handle_filter(&fmsg, attr_type);
+                  FilterMsg<double> *fmsg = FilterMsg<double>::deserialize(buf, length);
+                  result = handle_filter(fmsg, attr_type);
                   break; 
                 }
                break; 
               default:
                 // Data got corrupted
                 // TODO throw exception, fix int64_t
+                throw std::invalid_argument("trying to deserailze filter msg of unknown type");
                 break;
             } 
 
           }
           break;
->>>>>>> 36710f39
         default:
           std::string content(buf, length);
           DEBUG_MSG(content);
@@ -182,7 +173,6 @@
   return ss.str();
 }
 
-<<<<<<< HEAD
 //My c++ isn't great, i thought that c++ was smart enough to do this on its own
 //with overloaded msg and message types
 //the original plan was to only have handle(TYPEMsg*) and c++ would deduce the right 
@@ -198,12 +188,10 @@
   }
   throw std::invalid_argument("trying to deserailze msg of unknown type");
 }
-=======
 /*
 std::string WorkerNode::convert_arrayname(std::string garray_name) {
   std::stringstream ss;
   ss << my_workspace_ << "/" << garray_name.c_str() << "_rnk" << myrank_;
   return ss.str();
 }
-*/
->>>>>>> 36710f39
+*/